# AList2Strm

AList2Strm 是一个用于将 AList 媒体文件转换为 Strm 格式的工具，支持定时任务和批量处理。



## 功能特性

- 🎯 支持从 AList 获取媒体文件列表
- 🔄 自动将媒体文件转换为 Strm 格式
- ⏰ 支持定时任务调度
- 📊 任务执行日志记录
- 🔍 文件处理历史记录
- ⚙️ 可配置的文件后缀和路径
- 🚀 支持批量处理和

## 技术栈

### 后端
- Node.js
- Express.js
- TypeScript
- Sequelize
- node-cron

### 前端
- Vue 3
- TypeScript
- Naive UI
- Vite

## 界面一览

#### 移动端适配
[![移动端适配](./screenshot/screenshot20250524011706@2x.png)](https://github.com/MccRay-s/alist2strm/raw/main/screenshot/screenshot20250524011706@2x.png)

#### 首页
[![任务管理](./screenshot/screenshot20250524011249@2x.png)](https://github.com/MccRay-s/alist2strm/raw/main/screenshot/screenshot20250524011249@2x.png)

#### 任务管理
[![任务管理](./screenshot/screenshot20250524011222@2x.png)](https://github.com/MccRay-s/alist2strm/raw/main/screenshot/screenshot20250524011222@2x.png)

#### 配置管理
[![任务管理](./screenshot/screenshot20250524011243@2x.png)](https://github.com/MccRay-s/alist2strm/raw/main/screenshot/screenshot20250524011243@2x.png)

#### 文件记录
[![文件记录](./screenshot/screenshot20250524011029@2x.png)](https://github.com/MccRay-s/alist2strm/raw/main/screenshot/screenshot20250524011029@2x.png)

## 功能计划
- [x] 用户授权中心，公网暴露的情况确实挺不安全的 `2025-05-24 22:41`
- [ ] Emby 入库通知，strm 实时入库支持
- [ ] strm 失效检测，预估方案应该是每个 strm 都需要一次网络请求来判断是否有效
- [ ] Telgram 消息通知，具体通知规则还没想好


## 项目结构

```
alist2strm/
├── packages/
│   ├── server/          # 后端服务
│   └── frontend/        # 前端应用
├── package.json
└── README.md
```

## 安装说明

#### docker-compose

```yml
networks:
  media_network:
    external: true

services:
  alist2strm:
    image: mccray/alist2strm:latest
    container_name: alist2strm
    restart: unless-stopped
    networks:
      - media_network
    ports:
      - "3456:80"   # 前端访问端口
      - "4567:3210" # 后端API端口
    volumes:
      # 数据挂载目录
      - /share/Docker/data/alist2strm/data:/app/data
      # 媒体目录
      - /share/MediaCenter:/media
    environment:
      - 'PUID=1000'
      - 'PGID=0'
      - 'UMASK=000'
      - 'TZ=Asia/Shanghai'
      # 用户相关
      - 'JWT_SECRET={你的JWT密钥}'
      - 'USER_NAME={管理员账号}'
      - 'USER_PASSWORD={管理员密码}'
```

#### docker run 
```**bash**
docker run -d \
  --name alist2strm \
  --restart unless-stopped \
  -p 3456:80 \
  -p 4567:3210 \
  -v /share/Docker/data/alist2strm/data:/app/data \
  -v /share/MediaCenter:/media \
  -e PUID=1000 \
  -e PGID=0 \
  -e UMASK=000 \
  -e TZ=Asia/Shanghai \
  -e JWT_SECRET={你的JWT密钥} \
  -e USER_NAME={管理员账号} \
  -e USER_PASSWORD={管理员密码} \
  mccray/alist2strm:latest
```

#### 环境变量说明

| 变量名称    | 说明 | 默认值 |
| -------- | ------- |------- |
| PORT  | 后台服务端口    |`3210` |
| LOG_BASE_DIR | 日志目录     |`/app/data/logs`|
| LOG_LEVEL    | 日志级别    |`info`|
| LOG_LEVEL    | 日志级别    |`info`|
| LOG_APP_NAME    | App名称    |`alist2strm`|
| LOG_MAX_DAYS    | 日志保留天数    |`30`|
| LOG_MAX_FILE_SIZE    | 日志单文件大小/M    |`10`|
| DB_BASE_DIR    | 数据库目录    |`/app/data/db`|
| DB_NAME    | 日志级别    |`database.sqlite`|
| JWT_SECRET    | JWT密钥，自行处理   ||
| USER_NAME    | 管理员账号    |`admin`|
| USER_PASSWORD    | 管理员密码，不填随机生成   |见日志内容|



## 任务配置

1. 创建新任务
   - 设置任务名称
   - 配置源路径（AList 路径）
   - 设置目标路径
   - 选择需要处理的文件后缀
   - 配置定时执行计划（Cron 表达式）

2. 任务管理
   - 启用/禁用任务
   - 手动执行任务
   - 查看执行日志
   - 监控任务状态

## 开发说明

### 后端开发
```bash
cd packages/server
npm run dev
```

### 前端开发
```bash
cd packages/frontend
npm run dev
```

### 构建部署
```bash
# 构建前端
cd packages/frontend
npm run build

# 构建后端
cd packages/server
npm run build
```

### 更新日志
V1.0.1: `2025-05-22 23:45`
- 任务界面调整，Table View 改成 Cards View
- 任务编辑取消cron 必填项目
  
V1.0.2: `2025-05-24 01:28`
- 添加参数 `Alist外网地址`，`strm` 内容优先使用外网地址生成
- 添加参数 `strm` 生成选项 `替换扩展名`，开启后文件名称显示为 `xxx_4k.strm`，未开启则显示为 `xxx_4k.mp4.strm`
- 添加参数 `strm` 生成选项 `URL编码`，启用后会对 `strm` 内容进行URL 编码
- 适配移动端界面

V1.0.3: `2025-05-25 23:05`
- fix `strm 替换扩展名` 配置项无效的问题
- fix 配置修改未实时生效
- 添加用户授权相关表结构，以及路由拦截
- 添加用户登录、注册、退出功能
- 其他代码优化

V1.0.4: `2025-05-26 22:20`
- 增强安全性，移除用户注册功能
- 增加容器启动变量，初始管理员账号、密码 `USER_NAME`、`USER_PASSWORD` 
- 个人信息修改和密码修改

V1.0.5: `2025-05-30 23:30`
- Dockerfile 调整，支持时区与文件权限
- 重构 Alist 接口
- 配置文件缓存优化
- 移动端布局优化，任务编辑，日志查看 适配

V1.0.6: `2025-06-05 15:13`
- 文件生成记录添加删除、清空功能

Go-beta v0.0.1: `2025-06-24 09:35`
- 重构后端服务，使用 Go 语言编写
- 支持 Telegram、企业微信 消息通知
- 支持下载字幕文件，元数据文件
- 接入 Emby ，Emby 媒体库， Emby 最近入库 展示
- 其他细节优化

Go-beta v0.0.2: `2025-06-24 14:54`
- 修复 定时任务未执行的问题
- Emby 媒体库刷新支持。

Go-beta v0.0.3: `2025-07-01 23:30`
- 优化 通知逻辑优化，支持实时更新配置
- 修复 空配置导致任务出错
- 新增 Strm 默认配置

<<<<<<< HEAD

=======
>>>>>>> 621781d0
### Bugs 
1. AList 原路径，未编码导致API 调用异常，例如：`我的接收/【BD-ISO】`

## 许可证

MIT License <|MERGE_RESOLUTION|>--- conflicted
+++ resolved
@@ -225,10 +225,6 @@
 - 修复 空配置导致任务出错
 - 新增 Strm 默认配置
 
-<<<<<<< HEAD
-
-=======
->>>>>>> 621781d0
 ### Bugs 
 1. AList 原路径，未编码导致API 调用异常，例如：`我的接收/【BD-ISO】`
 
